--- conflicted
+++ resolved
@@ -1,10 +1,6 @@
 [package]
 name = "bigtent"
-<<<<<<< HEAD
-version = "0.10.0"
-=======
 version = "0.10.1"
->>>>>>> 7f880633
 edition = "2024"
 authors = ["David Pollak <feeder.of.the.bears@gmail.com>"]
 rust-version = "1.85.0"
