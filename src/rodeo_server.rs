use anyhow::Result;
use arc_swap::ArcSwap;
use flume::{Receiver, Sender};
#[cfg(not(test))]
use log::{error, info};
use pipe::PipeWriter;
use scopeguard::defer;
use std::{
  collections::HashSet,
  io::{BufWriter, Write},
  sync::{atomic::AtomicU32, Arc, Mutex},
  thread::{self, JoinHandle},
  time::Instant,
}; // Use log crate when building application

#[cfg(test)]
use std::{println as error, println as info};
use thousands::Separable;
use toml::{map::Map, Table};
// use num_traits::ops::bytes::ToBytes;
use crate::{
  config::Args,
  index_file::{IndexLoc, ItemOffset},
  rodeo::GoatRodeoCluster,
  structs::{EdgeType, Item, ItemMetaData, MetaData},
  util::cbor_to_json_str,
};

pub type MD5Hash = [u8; 16];

#[derive(Debug)]
pub struct RodeoServer<MDT>
where
  for<'de2> MDT: MetaData<'de2>,
{
  threads: Mutex<Vec<JoinHandle<()>>>,
<<<<<<< HEAD
  cluster: Arc<ArcSwap<GoatRodeoCluster>>,
=======
  cluster: ArcSwap<GoatRodeoCluster<MDT>>,
>>>>>>> 28f28af4
  args: Args,
  config_table: ArcSwap<Table>,
  sender: Sender<IndexMsg>,
  receiver: Receiver<IndexMsg>,
}

<<<<<<< HEAD
impl RodeoServer {
  /// get the cluster arc swap so that the cluster can be substituted
  pub fn get_cluster_arcswap(&self) -> Arc<ArcSwap<GoatRodeoCluster>> {
    self.cluster.clone()
  }

  /// Get the current GoatRodeoCluster from the the server
  pub fn get_cluster(&self) -> GoatRodeoCluster {
    let the_cluster: GoatRodeoCluster = (&(**self.get_cluster_arcswap().load())).clone();
    the_cluster
  }

=======
impl RodeoServer<ItemMetaData> {
>>>>>>> 28f28af4
  pub fn find(&self, hash: MD5Hash) -> Result<Option<ItemOffset>> {
    self.cluster.load().find(hash)
  }

  pub fn entry_for(&self, file_hash: u64, offset: u64) -> Result<Item<ItemMetaData>> {
    self.cluster.load().entry_for(file_hash, offset)
  }

  pub fn data_for_entry_offset(&self, index_loc: &IndexLoc) -> Result<Item<ItemMetaData>> {
    self.cluster.load().data_for_entry_offset(index_loc)
  }

  pub fn data_for_hash(&self, hash: MD5Hash) -> Result<Item<ItemMetaData>> {
    self.cluster.load().data_for_hash(hash)
  }

  pub fn data_for_key(&self, data: &str) -> Result<Item<ItemMetaData>> {
    self.cluster.load().data_for_key(data)
  }

  pub fn antialias_for(&self, data: &str) -> Result<Item<ItemMetaData>> {
    self.cluster.load().antialias_for(data)
  }

  pub fn bulk_serve(&self, data: Vec<String>, dest: PipeWriter, start: Instant) -> Result<()> {
    self
      .sender
      .send(IndexMsg::Bulk(data, dest, start))
      .map_err(|e| e.into())
  }

  pub fn do_north_serve(
    &self,
    gitoids: Vec<String>,
    purls_only: bool,
    dest: PipeWriter,
    start: Instant,
  ) -> Result<()> {
    self
      .sender
      .send(IndexMsg::North {
        gitoids,
        purls_only,
        tx: dest,
        start,
      })
      .map_err(|e| e.into())
  }

  pub fn shutdown(&self) -> () {
    for _ in 0..self.args.num_threads() + 10 {
      self.sender.send(IndexMsg::End).unwrap();
    }

    // destroy the old thread pool
    let mut threads = self.threads.lock().unwrap(); // self.threads.swap(Arc::new(vec![]));;

    for _ in 0..threads.len() - 1 {
      let y = threads.pop().unwrap();
      y.join().unwrap();
    }
  }

  fn contained_by(data: &Item<ItemMetaData>) -> HashSet<String> {
    let mut ret = HashSet::new();
    for edge in data.connections.iter() {
      if edge.0 == EdgeType::ContainedBy
        || edge.0 == EdgeType::AliasTo
        || edge.0 == EdgeType::BuildsTo
      {
        ret.insert(edge.1.clone());
      }
    }

    ret
  }

  fn north_send(
    &self,
    gitoids: Vec<String>,
    purls_only: bool,
    tx: PipeWriter,
    start: Instant,
  ) -> Result<()> {
    let mut br = BufWriter::new(tx);
    let mut found = HashSet::new();
    let mut to_find = HashSet::new();
    let mut found_purls = HashSet::<String>::new();
    to_find.extend(gitoids);
    let mut first = true;

    br.write_all(if purls_only { b"[" } else { b"{" })?;

    let cnt = AtomicU32::new(0);

    defer! {
      info!("North: Sent {} items in {:?}", cnt.load(std::sync::atomic::Ordering::Relaxed).separate_with_commas(),
      start.elapsed());
    }
    fn less(a: &HashSet<String>, b: &HashSet<String>) -> HashSet<String> {
      let mut ret = a.clone();
      for i in b.clone() {
        ret.remove(&i);
      }
      ret
    }

    loop {
      let to_search = less(&to_find, &found);

      if to_search.len() == 0 {
        break;
      }
      for this_oid in to_search {
        found.insert(this_oid.clone());
        match self.data_for_key(&this_oid) {
          Ok(item) => {
            if purls_only {
              for purl in item.find_purls() {
                if !found_purls.contains(&purl) {
                  let json_str = serde_json::to_string(&purl)?;
                  br.write_fmt(format_args!(
                    "{}{}",
                    if !first { ",\n" } else { "" },
                    json_str
                  ))?;
                  found_purls.insert(purl);
                  first = false;
                }
              }
            } else {
              br.write_fmt(format_args!(
                "{}\n \"{}\": {}\n",
                if !first { "," } else { "" },
                this_oid,
                cbor_to_json_str(&item)?
              ))?;
              first = false;
            }
            let and_then = RodeoServer::contained_by(&item);
            to_find = to_find.union(&and_then).map(|s| s.clone()).collect();
          }
          _ => {
            // don't write "not found" items if we're just writing pURLs
            if !purls_only {
              br.write_fmt(format_args!(
                "{}\n \"{}\": null\n",
                if !first { "," } else { "" },
                this_oid,
              ))?;
            }
          }
        }
        cnt.fetch_add(1, std::sync::atomic::Ordering::Relaxed);
      }
    }

    br.write_all(if purls_only { b"]" } else { b"}\n" })?;
    Ok(())
  }

  fn bulk_send(&self, data: Vec<String>, dest: PipeWriter) -> Result<()> {
    let mut br = BufWriter::new(dest);
    let mut first = true;
    br.write_all(b"{\n")?;
    for v in data {
      if !first {
        br.write_all(b",")?;
      }
      first = false;
      match self.data_for_key(&v) {
        Ok(cbor) => {
          br.write_fmt(format_args!("\"{}\": [{}]\n", v, cbor_to_json_str(&cbor)?))?;
        }
        Err(_) => {
          br.write_fmt(format_args!("\"{}\": []\n", v))?;
        }
      }
    }
    br.write_all(b"}\n")?;

    Ok(())
  }

  fn thread_handler_loop(index: Arc<RodeoServer<ItemMetaData>>) -> Result<()> {
    loop {
      match index.receiver.recv()? {
        IndexMsg::End => {
          break;
        }
        IndexMsg::Bulk(data, dest, start) => {
          let data_len = data.len();
          match index.bulk_send(data, dest) {
            Ok(_) => {}
            Err(e) => {
              error!("Bulk failure {:?}", e);
            }
          }
          info!("Bulk send of {} items took {:?}", data_len, start.elapsed());
        }
        IndexMsg::North {
          gitoids,
          tx,
          start,
          purls_only,
        } => {
          match index.north_send(gitoids.clone(), purls_only, tx, start) {
            Ok(_) => {}
            Err(e) => {
              error!("Bulk failure {:?}", e);
            }
          }
          info!("North of {:?} took {:?}", gitoids, start.elapsed());
        }
      }
    }
    Ok(())
  }

  pub fn get_config_table(&self) -> Arc<Map<String, toml::Value>> {
    self.config_table.load().clone()
  }

  pub fn rebuild(&self) -> Result<()> {
    let config_table = self.args.read_conf_file()?;
    let new_cluster = GoatRodeoCluster::cluster_from_config(self.args.conf_file()?, &config_table)?;
    self.cluster.store(Arc::new(new_cluster));
    Ok(())
  }

  pub fn the_args(&self) -> Args {
    self.args.clone()
  }

  /// Create a new Index based on an existing GoatRodeo instance with the number of threads
  /// and an optional set of args. This is meant to be used to create an Index without
  /// a well defined set of Args
  pub fn new_from_cluster(
<<<<<<< HEAD
    cluster: Arc<ArcSwap<GoatRodeoCluster>>,
=======
    cluster: GoatRodeoCluster<ItemMetaData>,
>>>>>>> 28f28af4
    num_threads: u16,
    args_opt: Option<Args>,
  ) -> Result<Arc<RodeoServer<ItemMetaData>>> {
    let (tx, rx) = flume::unbounded();

    // do this in a block so the index is released at the end of the block
    if false {
      // dunno if this is a good idea...
      info!("Loading full index...");
      cluster.load().get_index()?;
      info!("Loaded index")
    }

    let args = args_opt.unwrap_or_default();
    let config_table = args.read_conf_file().unwrap_or_default();

    let ret = Arc::new(RodeoServer {
      threads: Mutex::new(vec![]),
      config_table: ArcSwap::new(Arc::new(config_table)),
      cluster: cluster,
      args: args,
      receiver: rx.clone(),
      sender: tx.clone(),
    });

    // let mut handles = vec![];
    for _x in 0..num_threads {
      let my_rodeo_server = ret.clone();
      let handle = thread::spawn(move || {
        RodeoServer::thread_handler_loop(my_rodeo_server).unwrap();
      });

      // put in braces to ensure the lock is retained for a very short time
      {
        // unwrap because there's no way the lock is poisoned
        let mut x = ret.threads.lock().unwrap();
        x.push(handle);
      }
    }

    Ok(ret)
  }

  pub fn new(args: Args) -> Result<Arc<RodeoServer<ItemMetaData>>> {
    let config_table = args.read_conf_file()?;

<<<<<<< HEAD
    let cluster = Arc::new(ArcSwap::new(Arc::new(GoatRodeoCluster::cluster_from_config(args.conf_file()?, &config_table)?)));
=======
    let cluster =
      GoatRodeoCluster::<ItemMetaData>::cluster_from_config(args.conf_file()?, &config_table)?;
>>>>>>> 28f28af4

    RodeoServer::new_from_cluster(cluster, args.num_threads(), Some(args))
  }
}
#[derive(Clone)]
enum IndexMsg {
  End,
  Bulk(Vec<String>, PipeWriter, Instant),
  North {
    #[allow(dead_code)]
    gitoids: Vec<String>,
    purls_only: bool,
    tx: PipeWriter,
    start: Instant,
  },
}<|MERGE_RESOLUTION|>--- conflicted
+++ resolved
@@ -34,35 +34,27 @@
   for<'de2> MDT: MetaData<'de2>,
 {
   threads: Mutex<Vec<JoinHandle<()>>>,
-<<<<<<< HEAD
-  cluster: Arc<ArcSwap<GoatRodeoCluster>>,
-=======
-  cluster: ArcSwap<GoatRodeoCluster<MDT>>,
->>>>>>> 28f28af4
+  cluster: Arc<ArcSwap<GoatRodeoCluster<MDT>>>,
   args: Args,
   config_table: ArcSwap<Table>,
   sender: Sender<IndexMsg>,
   receiver: Receiver<IndexMsg>,
 }
 
-<<<<<<< HEAD
-impl RodeoServer {
-  /// get the cluster arc swap so that the cluster can be substituted
-  pub fn get_cluster_arcswap(&self) -> Arc<ArcSwap<GoatRodeoCluster>> {
-    self.cluster.clone()
-  }
-
-  /// Get the current GoatRodeoCluster from the the server
-  pub fn get_cluster(&self) -> GoatRodeoCluster {
-    let the_cluster: GoatRodeoCluster = (&(**self.get_cluster_arcswap().load())).clone();
-    the_cluster
-  }
-
-=======
 impl RodeoServer<ItemMetaData> {
->>>>>>> 28f28af4
   pub fn find(&self, hash: MD5Hash) -> Result<Option<ItemOffset>> {
     self.cluster.load().find(hash)
+  }
+
+   /// get the cluster arc swap so that the cluster can be substituted
+   pub fn get_cluster_arcswap(&self) -> Arc<ArcSwap<GoatRodeoCluster<ItemMetaData>>> {
+    self.cluster.clone()
+  }
+
+  /// Get the current GoatRodeoCluster from the the server
+  pub fn get_cluster(&self) -> GoatRodeoCluster<ItemMetaData> {
+    let the_cluster: GoatRodeoCluster<ItemMetaData> = (&(**self.get_cluster_arcswap().load())).clone();
+    the_cluster
   }
 
   pub fn entry_for(&self, file_hash: u64, offset: u64) -> Result<Item<ItemMetaData>> {
@@ -299,11 +291,7 @@
   /// and an optional set of args. This is meant to be used to create an Index without
   /// a well defined set of Args
   pub fn new_from_cluster(
-<<<<<<< HEAD
-    cluster: Arc<ArcSwap<GoatRodeoCluster>>,
-=======
-    cluster: GoatRodeoCluster<ItemMetaData>,
->>>>>>> 28f28af4
+    cluster: Arc<ArcSwap<GoatRodeoCluster<ItemMetaData>>>,
     num_threads: u16,
     args_opt: Option<Args>,
   ) -> Result<Arc<RodeoServer<ItemMetaData>>> {
@@ -350,12 +338,8 @@
   pub fn new(args: Args) -> Result<Arc<RodeoServer<ItemMetaData>>> {
     let config_table = args.read_conf_file()?;
 
-<<<<<<< HEAD
-    let cluster = Arc::new(ArcSwap::new(Arc::new(GoatRodeoCluster::cluster_from_config(args.conf_file()?, &config_table)?)));
-=======
     let cluster =
-      GoatRodeoCluster::<ItemMetaData>::cluster_from_config(args.conf_file()?, &config_table)?;
->>>>>>> 28f28af4
+      Arc::new(ArcSwap::new(Arc::new(GoatRodeoCluster::<ItemMetaData>::cluster_from_config(args.conf_file()?, &config_table)?)));
 
     RodeoServer::new_from_cluster(cluster, args.num_threads(), Some(args))
   }
