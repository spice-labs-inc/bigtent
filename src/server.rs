use std::{sync::Arc, time::Instant};

use anyhow::{bail, Result};
#[cfg(not(test))]
use log::info;
use rouille::{Request, Response, ResponseBody};
use scopeguard::defer;

use serde_json::Value as SJValue; // Use log crate when building application

use crate::{
  rodeo_server::RodeoServer,
  structs::ItemMetaData,
  util::{cbor_to_json_str, md5hash_str, read_all},
};
#[cfg(test)]
use std::println as info;

pub fn parse_body_to_json(request: &Request) -> Result<SJValue> {
  let count = match request.header("Content-Length") {
    Some(v) => match usize::from_str_radix(v, 10) {
      Ok(n) => n,
      _ => {
        bail!("Couldn't get bytes count for content length");
      }
    },
    _ => {
      bail!("Content length header required");
    }
  };

  let mut body = match request.data() {
    Some(v) => v,
    None => bail!("Request has no body"),
  };

  let bytes = read_all(&mut body, count)?;
  let ret = serde_json::from_slice::<SJValue>(&bytes).map_err(|e| e.into());
  ret
}

pub fn value_to_string_array(pv: Result<SJValue>) -> Result<Vec<String>> {
  match pv {
    Ok(SJValue::Array(arr)) => {
      let mut ret = vec![];
      for v in arr {
        match v {
          SJValue::String(s) => ret.push(s),
          _ => {}
        }
      }
      Ok(ret)
    }
    Ok(_) => {
      bail!("Must supply an array of String");
    }
    Err(e) => Err(e),
  }
}

fn serve_bulk(index: &RodeoServer<ItemMetaData>, bulk_data: Vec<String>) -> Result<Response> {
  let (rx, tx) = pipe::pipe();
  index.bulk_serve(bulk_data, tx, Instant::now())?;
  Ok(Response {
    status_code: 200,
    headers: vec![("Content-Type".into(), "application/json".into())],
    data: ResponseBody::from_reader(rx),
    upgrade: None,
  })
}

<<<<<<< HEAD
pub fn basic_bulk_serve(index: &RodeoServer, request: &Request, start: Instant) -> Response {
=======
fn basic_bulk_serve(
  index: &RodeoServer<ItemMetaData>,
  request: &Request,
  start: Instant,
) -> Response {
>>>>>>> 28f28af4
  let body = value_to_string_array(parse_body_to_json(request));

  let cnt_string = body
    .as_ref()
    .map(|b| b.len().to_string())
    .unwrap_or("Failed to parse body".into());

  defer! {
    info!("Served bulk for {} items in {:?}",cnt_string,
    start.elapsed());
  }

  match body {
    Ok(v) if v.len() <= 420 => match serve_bulk(index, v) {
      Ok(r) => r,
      Err(e) => rouille::Response::json(&format!("Error {}", e)).with_status_code(400),
    },
    Ok(v) => rouille::Response::json(&format!("Bulk request for too many elements {}", v.len())).with_status_code(400),
    Err(e) => rouille::Response::json(&format!("Error {}", e)).with_status_code(400),
  }
}

<<<<<<< HEAD
pub fn north_serve(
  index: &RodeoServer,
=======
fn north_serve(
  index: &RodeoServer<ItemMetaData>,
>>>>>>> 28f28af4
  request: &Request,
  path: Option<&str>,
  purls_only: bool,
  start: Instant,
) -> Response {
  let to_serve: Vec<String> = if request.method() == "POST" {
    let body = value_to_string_array(parse_body_to_json(request));

    match body {
      Ok(v) if v.len() <= 6000 => v,
      Ok(v) => return rouille::Response::json(&format!("Bulk request for too many elements {}", v.len())).with_status_code(400),
      Err(e) => return rouille::Response::json(&format!("Error {}", e)).with_status_code(400),
    }
  } else {
    match path {
      Some(p) => vec![p.into()],
      _ => return rouille::Response::empty_404(),
    }
  };

  let serve_clone = to_serve.clone();

  defer! {
    info!("Served North for {:?} in {:?}", serve_clone,
    start.elapsed());
  }

  let (rx, tx) = pipe::pipe();
  match index.do_north_serve(to_serve, purls_only, tx, Instant::now()) {
    Ok(_) => Response {
      status_code: 200,
      headers: vec![("Content-Type".into(), "application/json".into())],
      data: ResponseBody::from_reader(rx),
      upgrade: None,
    },
    _ => Response {
      status_code: 500,
      headers: vec![],
      data: ResponseBody::from_string("Failed to serve north"),
      upgrade: None,
    },
  }
}

<<<<<<< HEAD
pub fn serve_antialias(
  index: &RodeoServer,
=======
fn serve_antialias(
  index: &RodeoServer<ItemMetaData>,
>>>>>>> 28f28af4
  _request: &Request,
  path: &str,
  start: Instant,
) -> Response {
  defer! {
    info!("Served Antialias for {} in {:?}", path,
    start.elapsed());
  }
  match index.antialias_for(path) {
    Ok(line) => match cbor_to_json_str(&line) {
      Ok(line) => Response {
        status_code: 200,
        headers: vec![("Content-Type".into(), "application/json".into())],
        data: ResponseBody::from_string(line),
        upgrade: None,
      },
      Err(_e) => Response {
        status_code: 500,
        headers: vec![],
        data: ResponseBody::from_string("Error"),
        upgrade: None,
      },
    },
    _ => rouille::Response::json(&format!("Couldn't Anti-alias {}", path)).with_status_code(404),
  }
}

pub fn fix_path(p: String) -> String {
  if p.starts_with("/omnibor") {
    return fix_path(p[8..].to_string());
  } else if p.starts_with("/omnibor_test") {
    return fix_path(p[13..].to_string());
  } else if p.starts_with("/purl") {
    return fix_path(p[5..].to_string());
  } else if p.starts_with("/") {
    return fix_path(p[1..].to_string());
  }

  p
}

<<<<<<< HEAD
pub fn line_serve(index: &RodeoServer, _request: &Request, path: String) -> Response {
=======
fn line_serve(index: &RodeoServer<ItemMetaData>, _request: &Request, path: String) -> Response {
>>>>>>> 28f28af4
  // FIXME -- deal with getting a raw MD5 hex string
  let hash = md5hash_str(&path);
  match index.data_for_hash(hash) {
    Ok(line) => match cbor_to_json_str(&line) {
      Ok(line) => Response {
        status_code: 200,
        headers: vec![("Content-Type".into(), "application/json".into())],
        data: ResponseBody::from_string(line),
        upgrade: None,
      },
      Err(_e) => Response {
        status_code: 500,
        headers: vec![],
        data: ResponseBody::from_string("Error"),
        upgrade: None,
      },
    },
    _ => rouille::Response::json(&format!("Not found {}", path)).with_status_code(404),
  }
}

pub fn run_web_server(index: Arc<RodeoServer<ItemMetaData>>) -> () {
  rouille::start_server(
    index.the_args().to_socket_addrs().as_slice(),
    move |request| {
      let start = Instant::now();
      let url = request.url();
      defer! {
        info!("Serving {} took {:?}", url,  start.elapsed());
      }

      let path = request.url();

      let path = fix_path(path);
      let path_str: &str = &path;
      match (request.method(), path_str) {
        ("POST", "bulk") => basic_bulk_serve(&index, request, start),
        ("POST", "north") => north_serve(&index, request, None, false, start),
        ("POST", "north_purls") => north_serve(&index, request, None, true, start),
        ("GET", url) if url.starts_with("north/") => {
          north_serve(&index, request, Some(&url[6..]), false, start)
        }
        ("GET", url) if url.starts_with("north_purls/") => {
          north_serve(&index, request, Some(&url[12..]), true, start)
        }
        ("GET", url) if url.starts_with("aa/") => {
          serve_antialias(&index, request, &url[3..], start)
        }
        ("GET", _url) => line_serve(&index, request, path),
        _ => rouille::Response::empty_404(),
      }
    },
  );
}

fn _split_path(path: String) -> Vec<String> {
  let mut segments = Vec::new();

  for s in path.split('/') {
    match s {
      "" | "." => {}
      ".." => {
        segments.pop();
      }
      s => segments.push(s.to_string()),
    }
  }

  segments
}

#[cfg(test)]
mod tests {
  use super::*;

  #[test]
  fn test_parse_body_to_json() {
    let request_body_json = serde_json::json!({
      "foo": "bar",
      "baz": 42
    });

    let request_body_vec = request_body_json.to_string().as_bytes().to_vec();

    let request = Request::fake_http(
      "POST",
      "/",
      vec![
        ("Content-Type".to_owned(), "application/json".to_owned()),
        (
          "Content-Length".to_owned(),
          request_body_vec.len().to_string().to_owned(),
        ),
      ],
      request_body_vec,
    );

    let result = parse_body_to_json(&request);

    assert_eq!(result.expect("error"), request_body_json);
  }
}<|MERGE_RESOLUTION|>--- conflicted
+++ resolved
@@ -69,15 +69,11 @@
   })
 }
 
-<<<<<<< HEAD
-pub fn basic_bulk_serve(index: &RodeoServer, request: &Request, start: Instant) -> Response {
-=======
 fn basic_bulk_serve(
   index: &RodeoServer<ItemMetaData>,
   request: &Request,
   start: Instant,
 ) -> Response {
->>>>>>> 28f28af4
   let body = value_to_string_array(parse_body_to_json(request));
 
   let cnt_string = body
@@ -100,13 +96,8 @@
   }
 }
 
-<<<<<<< HEAD
-pub fn north_serve(
-  index: &RodeoServer,
-=======
 fn north_serve(
   index: &RodeoServer<ItemMetaData>,
->>>>>>> 28f28af4
   request: &Request,
   path: Option<&str>,
   purls_only: bool,
@@ -151,13 +142,8 @@
   }
 }
 
-<<<<<<< HEAD
-pub fn serve_antialias(
-  index: &RodeoServer,
-=======
 fn serve_antialias(
   index: &RodeoServer<ItemMetaData>,
->>>>>>> 28f28af4
   _request: &Request,
   path: &str,
   start: Instant,
@@ -199,11 +185,7 @@
   p
 }
 
-<<<<<<< HEAD
-pub fn line_serve(index: &RodeoServer, _request: &Request, path: String) -> Response {
-=======
 fn line_serve(index: &RodeoServer<ItemMetaData>, _request: &Request, path: String) -> Response {
->>>>>>> 28f28af4
   // FIXME -- deal with getting a raw MD5 hex string
   let hash = md5hash_str(&path);
   match index.data_for_hash(hash) {
